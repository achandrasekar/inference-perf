--- conflicted
+++ resolved
@@ -62,11 +62,7 @@
 
     # Define DataGenerator
     if config.data:
-<<<<<<< HEAD
-        datagen: DataGenerator = MockDataGenerator(config.vllm.api)
-=======
         datagen: DataGenerator
->>>>>>> d6057121
         if config.data.type == DataGenType.ShareGPT:
             datagen = HFShareGPTDataGenerator(config.vllm.api)
         else:
